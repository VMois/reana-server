--- conflicted
+++ resolved
@@ -19,7 +19,7 @@
 history = open("CHANGES.rst").read()
 
 tests_require = [
-    "pytest-reana>=0.8.0a1,<0.9.0",
+    "pytest-reana>=0.8.0a2,<0.9.0",
 ]
 
 extras_require = {
@@ -48,13 +48,8 @@
 install_requires = [
     "marshmallow>2.13.0,<=2.20.1",
     "pyOpenSSL==17.5.0",
-<<<<<<< HEAD
     "reana-commons[kubernetes]>=0.8.0a8,<0.9.0",
     "reana-db>=0.8.0a9,<0.9.0",
-=======
-    "reana-commons[kubernetes]>=0.7.1,<0.8.0",
-    "reana-db>=0.7.0,<0.8.0",
->>>>>>> 0b8c40a0
     "requests==2.20.0",
     "rfc3987==1.3.7",
     "strict-rfc3339==0.7",
